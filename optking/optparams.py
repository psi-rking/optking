--- conflicted
+++ resolved
@@ -110,14 +110,10 @@
         self.step_type = uod.get("STEP_TYPE", "RFO")
         # variation of steepest descent step size
         self.steepest_descent_type = uod.get("STEEPEST_DESCENT_TYPE", "OVERLAP")
-<<<<<<< HEAD
-        # conjugate gradient default
-=======
         # Conjugate gradient step types. See wikipedia on Nonlinear_conjugate_gradient
         # "POLAK" for Polak-Ribiere. Polak, E.; Ribière, G. (1969). 
         # Revue Française d'Automatique, Informatique, Recherche Opérationnelle. 3 (1): 35–43.
         # "FLETCHER" for Fletcher-Reeves.  Fletcher, R.; Reeves, C. M. (1964).
->>>>>>> a8499b5e
         self.conjugate_gradient_type = uod.get("CONJUGATE_GRADIENT_TYPE", "FLETCHER")
         # Geometry optimization coordinates to use.
         # REDUNDANT and INTERNAL are synonyms and the default.
