import json
import logging
import math
from copy import deepcopy

import numpy as np
from qcelemental.models import AtomicInput, AtomicResult, Molecule
from qcelemental.util.serialization import json_dumps

from . import history
from .exceptions import OptError


class ComputeWrapper:
    """An implementation of MolSSI's qc schema

    Parameters
    ----------
    JSON_dict : dict
        should match qcschema_input format. version 1

    """

    def __init__(self, molecule, model, keywords, program):

        self.molecule = molecule
        self.model = model
        self.keywords = keywords
        self.program = program
        self.trajectory = []
        self.energies = []

    @classmethod
    def init_full(cls, molecule, model, keywords, program, trajectory, energies):
        wrapper = cls(molecule, model, keywords, program)
        wrapper.trajectory = trajectory
        wrapper.energies = energies
        return wrapper

    def update_geometry(self, geom: np.ndarray):
        """Updates EngineWrapper for requesting calculation

        Parameters
        ----------
        geom : np.ndarray
            cartesian geometry 1D list

        Returns
        -------
        json_for_input : dict
        """

        self.molecule["geometry"] = [i for i in geom.flat]

    def generate_schema_input(self, driver):

        molecule = Molecule(**self.molecule)
        inp = AtomicInput(molecule=molecule, model=self.model, keywords=self.keywords, driver=driver)

        return inp

    def _compute(self, driver):
        """ Abstract style method for child classes"""
        pass

    def compute(self, geom, driver, return_full=True, print_result=False):
        """Perform calculation of type driver

        Parameters
        ----------
        geom: np.ndarray
        driver: str
        return_full: boolean
        print_result: boolean

        Returns
        -------
        dict
        """

        logger = logging.getLogger(__name__)

        self.update_geometry(geom)
        ret = self._compute(driver)
        # Decodes the Result Schema to remove numpy elements (Makes ret JSON serializable)
        ret = json.loads(json_dumps(ret))
        self.trajectory.append(ret)

        if print_result:
            logger.debug(json.dumps(ret, indent=2))

        if ret["success"]:
            self.energies.append(ret["properties"]["return_energy"])
        else:
<<<<<<< HEAD
           logger.info(ret['stdout'])
           raise OptError(f"Error encountered for {driver} calc. {ret['error']['error_message']}",
                          ret['error']['error_type'])
=======
            raise OptError(
                f"Error encountered for {driver} calc. {ret['error']['error_message']}",
                ret["error"]["error_type"],
            )
>>>>>>> bcd74179

        if return_full:
            return ret
        else:
            return ret["return_result"]

    def energy(self, return_full=False):
        return self._compute("energy")

    def gradient(self, return_full=False):
        return self._compute("gradient")

    def hessian(self, return_full=False):
        return self._compute("hessian")


def make_computer_from_dict(computer_type, d):
    mol = d.get("molecule")
    mod = d.get("model")
    key = d.get("keywords")
    prog = d.get("program")
    traj = d.get("trajectory")
    ener = d.get("energies")

    if computer_type == "psi4":
        return Psi4Computer.init_full(mol, mod, key, prog, traj, ener)
    elif computer_type == "qc":
        return QCEngineComputer.init_full(mol, mod, key, prog, traj, ener)
    elif computer_type == "user":
        return UserComputer.init_full(mol, mod, key, prog, traj, ener)
    else:
        raise OptError("computer_type is unknown")


class Psi4Computer(ComputeWrapper):
    def _compute(self, driver):

        import psi4

        inp = self.generate_schema_input(driver)

        if "1.3" in psi4.__version__:
            ret = psi4.json_wrapper.run_json_qcschema(inp.dict(), clean=True)
        else:
            ret = psi4.schema_wrapper.run_json_qcschema(inp.dict(), clean=True, json_serialization=True)
        ret = AtomicResult(**ret)
        return ret


class QCEngineComputer(ComputeWrapper):
    def _compute(self, driver):

        import qcengine

        inp = self.generate_schema_input(driver)
<<<<<<< HEAD

        local_options = {}
        if self.program == "psi4":
            import psi4
            local_options["memory"] = psi4.core.get_memory() / 1000000000
            local_options["ncores"] = psi4.core.get_num_threads()

        ret = qcengine.compute(inp, self.program, True, local_options)
        return ret
=======
        ret = qcengine.compute(inp, self.program)
        return ret


# Class to produce a compliant output with user provided energy/gradient/hessian
class UserComputer(ComputeWrapper):
    def __init__(self, molecule, model, keywords, program):
        super().__init__(molecule, model, keywords, program)
        self.external_energy = None
        self.external_gradient = None
        self.external_hessian = None

    output_skeleton = {
        "id": None,
        "schema_name": "qcschema_output",
        "schema_version": 1,
        "model": {"method": "unknown", "basis": "unknown"},
        "provenance": {"creator": "User", "version": "0.1"},
        "properties": {},
        "extras": {"qcvars": {}},
        "stdout": "User provided energy, gradient, or hessian is returned",
        "stderr": None,
        "success": True,
        "error": None,
    }

    def _compute(self, driver):
        logger = logging.getLogger(__name__)
        logger.info("UserComputer only returning provided values")
        E = self.external_energy
        gX = self.external_gradient
        HX = self.external_hessian

        if driver == "hessian":
            if HX is None or gX is None or E is None:
                raise OptError("Must provide hessian, gradient, and energy.")
        elif driver == "gradient":
            if gX is None or E is None:
                raise OptError("Must provide gradient and energy.")
        elif driver == "energy":
            if E is None:
                raise OptError("Must provide energy.")

        result = deepcopy(UserComputer.output_skeleton)
        result["driver"] = driver
        mol = Molecule(**self.molecule)
        result["molecule"] = mol
        NRE = mol.nuclear_repulsion_energy()
        result["properties"]["nuclear_repulsion_energy"] = NRE
        result["extras"]["qcvars"]["NUCLEAR REPULSION ENERGY"] = NRE

        result["properties"]["return_energy"] = E
        result["extras"]["qcvars"]["CURRENT ENERGY"] = E

        if driver in ["gradient", "hessian"]:
            result["extras"]["qcvars"]["CURRENT GRADIENT"] = gX

        if driver == "hessian":
            result["extras"]["qcvars"]["CURRENT HESSIAN"] = HX

        if driver == "energy":
            result["return_result"] = E
        elif driver == "gradient":
            result["return_result"] = gX
        elif driver == "hessian":
            result["return_result"] = HX

        # maybe do this to protect against repeatedly going back for same?
        self.external_energy = None
        self.external_gradient = None
        self.external_hessian = None
        return AtomicResult(**result)
>>>>>>> bcd74179
<|MERGE_RESOLUTION|>--- conflicted
+++ resolved
@@ -92,16 +92,10 @@
         if ret["success"]:
             self.energies.append(ret["properties"]["return_energy"])
         else:
-<<<<<<< HEAD
-           logger.info(ret['stdout'])
-           raise OptError(f"Error encountered for {driver} calc. {ret['error']['error_message']}",
-                          ret['error']['error_type'])
-=======
             raise OptError(
                 f"Error encountered for {driver} calc. {ret['error']['error_message']}",
                 ret["error"]["error_type"],
             )
->>>>>>> bcd74179
 
         if return_full:
             return ret
@@ -157,7 +151,6 @@
         import qcengine
 
         inp = self.generate_schema_input(driver)
-<<<<<<< HEAD
 
         local_options = {}
         if self.program == "psi4":
@@ -166,9 +159,6 @@
             local_options["ncores"] = psi4.core.get_num_threads()
 
         ret = qcengine.compute(inp, self.program, True, local_options)
-        return ret
-=======
-        ret = qcengine.compute(inp, self.program)
         return ret
 
 
@@ -239,5 +229,4 @@
         self.external_energy = None
         self.external_gradient = None
         self.external_hessian = None
-        return AtomicResult(**result)
->>>>>>> bcd74179
+        return AtomicResult(**result)