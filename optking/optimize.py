""" Provides some of the high level functions and classes to run optimizations. This is a good starting place for anyone
looking to add features to the code to familarize themselves with the overall workings of OptKing.
Functions may be useful to users seeking greater control over the inner workings of OptKing than provided by the
``OptHelpers``. For instance, if manually creating a molecular system or manually controlling / switching algorithms
<<<<<<< HEAD
=======
on the fly.
>>>>>>> 44e78942

See Also
--------
:py:class:`stepalgorithms.OptimizationAlgorithm`
:py:class:`stepalgorithms.OptimizationInterface`
"""

import copy
import logging
import pathlib
from typing import Union

import numpy as np
from optking.compute_wrappers import ComputeWrapper
from optking.molsys import Molsys

from . import IRCfollowing, addIntcos, hessian, history, intcosMisc
from . import stepAlgorithms
from . import testB, linesearch
from .exceptions import AlgError, OptError
from .printTools import print_array_string, print_geom_grad, print_mat_string
from . import log_name
from . import op

logger = logging.getLogger(f"{log_name}{__name__}")


def optimize(o_molsys, computer):
    """Driver for OptKing's optimization procedure. It is suggested that users use
    :py:class:`optking.opt_helper.EngineHelper`, :py:class:`optking.opt_helper.CustomHelper`, or
    one of the external interfaces (Psi4 and Qcengine) to perform a normal (full) optimization

    Parameters
    ----------
    o_molsys : cls
        optking molecular system
    computer : compute_wrappers.ComputeWrapper

    Returns
    -------
    float, float or dict
        energy and nuclear repulsion energy or MolSSI qc_schema_output as dict

    """

    logger = logging.getLogger(__name__)

    H = 0  # hessian in internals
    fq = 0

    opt_history = history.History(op.Params)
    # Try to optimize one structure OR set of IRC points. OptError and all Exceptions caught below.
    try:
        converged = False
        if not o_molsys.intcos_present:
            make_internal_coords(o_molsys, op.Params)
            logger.debug("Molecular system after make_internal_coords:")
            logger.debug(str(o_molsys))

        opt_object = OptimizationManager(o_molsys, opt_history, op.Params, computer)
        logger.info("\tStarting optimization algorithm.\n")
        while converged is not True:
            try:
                H, fq, energy = opt_object.start_step(H)
                dq = opt_object.take_step(fq, H, energy, return_str=False)
                converged = opt_object.converged(energy, fq, dq)
                opt_object.check_maxiter()  # raise error otherwise continue
            except AlgError as AF:
                if isinstance(H, int) or isinstance(fq, int):
                    raise OptError("Failed to compute Hessian and Forces")
                opt_object.alg_error_handler(H, fq, AF)
                H = opt_object.H
        qc_output = opt_object.finish(error=None)
        return qc_output

    except OptError as error:
        logger.error(error)
        return opt_object.opt_error_handler(error)

    except Exception as error:
        logger.error(error)
        return opt_object.unknown_error_handler(error)


class OptimizationManager(stepAlgorithms.OptimizationInterface):
    """Recommended use of Optking's Optimization Algorithms is to create this class and then loop
    over take_step. OptimizationFactory will either return the appropriate OptimizationAlgorithm or
    return itself if management of multiple algorithms is required (linesearching).
    Currently only 1 linesearch method is implemented so changing linesearch_method to anything that does
    not evaluate to None will turn linesearch on.

    This class' primary purpose is to abstract the interface for an OptimizationAlgorithm, Linesearch, or
    IRC so no special handling is needed for an IRC optimization as opposed to a NR optimization.

    # TODO add dynamic_level management here
    """

    _LINESEARCHES = {"ENERGY": linesearch.ThreePointEnergy}

    def __init__(
        self,
        molsys: Molsys,
        history_object: history.History,
        params: op.OptParams,
        computer: ComputeWrapper,
    ):
        super().__init__(molsys, history_object, params)
        self.direction: Union[np.ndarray, None] = None

        method = "IRC" if params.opt_type == "IRC" else params.step_type
        self.opt_method = optimization_factory(method, molsys, self.history, params)
        self.step_number = 0
        self.computer = computer
        self.linesearch_method = None
        self.stashed_hessian = None

        if params.linesearch:
            self.linesearch_method = OptimizationManager._LINESEARCHES["ENERGY"](
                molsys, self.history, params
            )
            self.opt_method.trust_radius_on = False
        self.requires = self.update_requirements()
        self.current_requirements = self.update_requirements()
        self.params = params
        self.erase_hessian = False
        self.check_linesearch = True
        self.error = None
        self.protocol = {
            "protocol": None,
            "step_number": -100,
        }  # Just a number that will never occur naturally

    def to_dict(self):
        """Convert attributes to serializable form."""
        d = {
            "direction": self.direction,
            "step_number": self.step_number,
            "stashed_hessian": self.stashed_hessian,
            "requires": self.requires,
            "current_requirements": self.current_requirements,
            "erase_hessian": self.erase_hessian,
            "check_linesearch": self.check_linesearch,
            "error": self.error,
        }
        if self.linesearch_method:
            d["linesearch_method"] = self.linesearch_method.to_dict()

        if self.params.opt_type == "IRC":
            d["irc_object"] = self.opt_method.to_dict()

        return d

    @classmethod
    def from_dict(cls, d, molsys, history, params, computer):
        """Reload attributes from the provided dictionary. Create all necessary classes.

        To prevent duplication, OptHelper handles converting the molsys, history, params, and computer to/from dict
        """

        manager = cls(molsys, history, params, computer)
        manager.direction = d["direction"]
        method = "IRC" if params.opt_type == "IRC" else params.step_type
        manager.step_number = d["step_number"]
        manager.stashed_hessian = d["stashed_hessian"]
        manager.requires = d["requires"]
        manager.current_requirements = d["current_requirements"]
        manager.erase_hessian = d["erase_hessian"]
        manager.check_linesearch = d["check_linesearch"]
        manager.error = d["error"]

        if params.opt_type == "IRC":
            manager.opt_method = IRCfollowing.IntrinsicReactionCoordinate.from_dict(
                d["irc_object"], molsys, history, params
            )
        else:
            manager.opt_method = optimization_factory(
                method, molsys, history, params
            )  # Can just recreate with current history and params

        if d.get("linesearch_method"):
            manager.linesearch_method = OptimizationManager._LINESEARCHES["ENERGY"].from_dict(
                d["linesearch_method"], molsys, history, params
            )

        return manager

    def start_step(self, H: np.ndarray):
        """Initialize coordinates. Compute needed properties. Print molecular system and property information

        Returns
        -------
        H: np.ndarray
            2D. Hessian in appropriate coordinates
        f_q: np.ndarray
            1D. forces in appropriate coordinates
        E: float
            energy

        """

        if self.molsys.natom == 1:
            logger.info("There is only 1 atom. Nothing to optimize. Computing energy.")
            E = get_pes_info(np.ndarray(0), self.computer, self.molsys,
                    self.history, self.params, "unneeded", ["energy"])[2]
            raise OptError(
                "There is only 1 atom. Nothing to optimize. Computing energy.", "OptError"
            )

        # if optimization coordinates are absent, choose them. Could be erased after AlgError
        if not self.molsys.intcos_present:
            make_internal_coords(self.molsys, self.params)

        self.step_number += 1
        header = f"{'----------------------------':^74}"
        header += f"\n{'Taking A Step: Step Number %d' % self.step_number:^90}"
        header += f"\n{'----------------------------':^90}"
        logger.info(header)

        requirements = self.opt_method.requires()
        hessian_protocol = self.get_hessian_protocol(self.step_number)
        protocol = hessian_protocol["protocol"]
        H, g_q, g_x, E = get_pes_info(
            H,
            self.computer,
            self.molsys,
            self.history,
            self.params,
            protocol,
            requirements,
        )

        logger.info("%s", print_geom_grad(self.molsys.geom, g_x))

        self.molsys.q_show()

        if self.params.test_B:
            testB.test_b(self.molsys)
        if self.params.test_derivative_B:
            testB.test_derivative_b(self.molsys)

        logger.info(print_array_string(-g_q, title="Internal forces in au:"))
        return H, -g_q, E

    def take_step(self, fq=None, H=None, energy=None, return_str=False, **kwargs):
        """Take whatever step (normal, linesearch, IRC, constrained IRC) is next.

        Parameters
        ----------
        fq: Union[np.ndarray, None]
            forces
        H: Union[np.ndarray, None]
            hessian
        energy: Union[np.ndarray, None]
        return_str: bool
            if True return string with information about step (information is logged regardless)

        """

        self.current_requirements = self.update_requirements()

        if not self.params.linesearch:
            achieved_dq, returned_str = self.opt_method.take_step(fq, H, energy, return_str=True)
        else:
            if self.direction is None:
                self.direction = self.opt_method.step(fq, H, energy)

                self.linesearch_method.start(self.direction)

                if self.check_linesearch:
                    self.history.append(
                        self.molsys.geom,
                        energy,
                        fq,
                        self.molsys.gradient_to_cartesians(-1 * fq),
                    )
                    ls_energy = self.linesearch_method.expected_energy
                    dq_norm, unit_dq, grad, hess = self.opt_method.step_metrics(
                        self.direction, fq, H
                    )
                    self.history.append_record(ls_energy, self.direction, unit_dq, grad, hess)

                self.stashed_hessian = H
                self.check_linesearch = False

            achieved_dq, returned_str = self.linesearch_method.take_step(
                fq, H, energy, return_str=True
            )

            if self.linesearch_method.minimized:
                logger.info("Linesearch complete. Next step will compute a new direction")
                # cleanup
                self.linesearch_method.reset()
                self.direction = None
                self.check_linesearch = True

        self.requires = self.update_requirements()
        if return_str:
            return achieved_dq, returned_str
        return achieved_dq

    def update_requirements(self):
        """Get the current requirements for the next step.

        Notes
        -----
        If linesearching requirements can change. Always safe to provide a gradient regardless."""

        if self.direction is None:
            return self.opt_method.requires()
        else:
            return self.linesearch_method.requires()

    def converged(self, E, fq, dq, step_number=None, str_mode=None):
        """Test whether the optimization has finished. An optimization can only be declared converged
        If a gradient has been provided (linesearching cannot terminate an optimization)"""

        if step_number is None:
            step_number = self.step_number
        converged = False
        if not self.linesearch_method or self.check_linesearch:
            converged = self.opt_method.converged(dq, fq, step_number, str_mode=str_mode)
            if str_mode:
                return converged
            if converged is True:
                logger.info("\tConverged in %d steps!" % step_number)
                logger.info("\tFinal energy is %20.13f" % E)
                logger.info("\tFinal structure (Angstroms): \n" + self.molsys.show_geom())
        return converged

    def check_maxiter(self):
        """Check iterations < geom_maxiter. For IRC's check `total_steps_taken`."""

        if self.params.opt_type == "IRC":
            iterations = self.opt_method.total_steps_taken
        else:
            iterations = self.step_number

        # Hard quit if too many total steps taken (inc. all IRC points and algorithms).
        if iterations >= self.params.geom_maxiter:
            logger.error(
                "\tTotal number of steps (%d) exceeds maximum allowed (%d).\n"
                % (iterations, self.params.geom_maxiter)
            )
            raise OptError(
                "Maximum number of steps exceeded: {}.".format(self.params.geom_maxiter),
                "OptError",
            )

    def get_hessian_protocol(self, step_number):
        """Determine action to take for how to compute a hessian. Handles alternate IRC behavior

        Returns
        -------
        str: one of ('compute', 'update', 'guess', 'unneeded')

        """

        # Check whether the protocol has already been generated for this
        # step. This method needs to be called (potentially) multiple times and
        # flags like self.erase_hessian will be reset once a protocol is created.
        # Saving the protocol allows for this method to be called
        # multiple times for a single step with consistent output
        # This doesn't work for IRCs since step_number tracks IRC points not individual steps
        if step_number == self.protocol.get("step_number") and self.params.opt_type != "IRC":
            return self.protocol

        # Have not called method yet for this step. Create new protocol
        self.protocol = {"protocol": None, "step_number": step_number}

        if "hessian" not in self.opt_method.requires():
            self.protocol.update({"protocol": "unneeded"})
            return self.protocol

        if self.erase_hessian is True:
            self.erase_hessian = False
            action = "compute" if self.params.full_hess_every > 0 else "update"
            self.protocol.update({"protocol": action})
            return self.protocol

        if self.params.cart_hess_read:
            self.protocol.update({"protocol": "compute"})
            return self.protocol

        if self.step_number <= 1:
            if self.params.opt_type != "IRC":
                if self.params.full_hess_every > -1:  # compute hessian at least once.
                    action = "compute"
                else:
                    action = "guess"
            else:
                # IRC
                if self.opt_method.sub_step_number == 0:
                    action = "compute"
                else:
                    action = "update"
        else:
            if self.params.full_hess_every < 1:
                action = "update"
            elif (self.step_number - 1) % self.params.full_hess_every == 0:
                action = "compute"
            else:
                action = "update"

        self.protocol.update({"protocol": action})
        return self.protocol

    def clear(self):
        """Reset history (inculding all steps) and molecule"""
        self.history.steps = []
        self.molsys.intcos = []
        self.step_number = 0
        self.history.steps_since_last_hessian = 0
        self.history.consecutive_backsteps = 0

    def alg_error_handler(self, H, fq, error):
        """consumes an AlgError. Takes appropriate action"""

        logger.error(" Caught AlgError exception\n")
        eraseIntcos = False

        if error.linear_bends:
            # New linear bends detected; Add them, and continue at current level.
            # from . import bend # import not currently being used according to IDE

            # Convert the Updated Hessian back into internal coordinates
            Hx = self.molsys.hessian_to_cartesians(H, -1 * fq)
            gx = self.molsys.gradient_to_cartesians(-1 * fq)

            # This takes a more heavy handed approach:
            # Collect all the bends involved in our problematic coordinates (oofp or dihedral)
            # Then remove all the bends involved in these coordinates as well as the
            # oofps and torsions themselves.
            # bends = [bend for dihedral in error.linear_torsions for bend in dihedral.bends]
            # bends += [bend for oofp in error.oofp_failures for bend in oofp.bends]
            # The algerror includes bends to remove and bends to add seperately
            # bends += error.old_bends

            logger.info(
                f"Current bends considered for removal: {[str(bend) for bend in error.old_bends]}"
            )

            affected_frags = []
            for bend in error.old_bends:
                # no need to repeat this code for "COMPLEMENT". Bend already removed for LINEAR
                # Needed to ensure that bends that become zero get removed and Don't get accidently
                # readded when they're not quite linear, but will be on the next step.
                if bend.bend_type != "COMPLEMENT":
                    iF = addIntcos.check_fragment(bend.atoms, self.molsys)
                    F = self.molsys.fragments[iF]
                    affected_frags.append(F)
                    intcosMisc.remove_old_now_linear_bend(bend.atoms, F.intcos)

            # Add the new linear bends if not already added (here its easy to know which bends
            # need to be added back)
            for bend in error.linear_bends:
                iF = addIntcos.check_fragment(bend.atoms, self.molsys)
                F = self.molsys.fragments[iF]
                if bend not in F.intcos:
                    F.intcos.append(bend)

            # problematic coordinates are now all removed. linear bends should be taken care of.
            # add bends and any appropriate four index coordinates  to complete coord set.
            for frag in set(affected_frags):
                frag.add_intcos_from_connectivity(ignore_coords=error.old_bends)

            eraseHistory = True

            # Convert the Hessian back into the new coordinate system
            self.H = self.molsys.hessian_to_internals(Hx, gx)
<<<<<<< HEAD
        elif self.params.dynamic_level == self.params.dynamic_lvl_max:
            logger.critical(
                "\n\t Current algorithm/dynamic_level is %d.\n" % self.params.dynamic_level
            )
=======

        elif self.params.dynamic_level == self.params.dynamic_lvl_max:
            logger.critical("\n\t Current algorithm/dynamic_level is %d.\n" % self.params.dynamic_level)
>>>>>>> 44e78942
            logger.critical("\n\t Alternative approaches are not available or turned on.\n")
            raise OptError("Maximum dynamic_level reached.")
        else:
            self.params.dynamic_level += 1
            logger.warning(
                "\n\t Increasing dynamic_level algorithm to %d.\n" % self.params.dynamic_level
            )
            logger.warning("\n\t Erasing old history, hessian, intcos.\n")
            eraseIntcos = True
            eraseHistory = True
            self.params.update_dynamic_level_params(self.params.dynamic_level)

        logger.info("Printing the parameters %s", self.params)

        if eraseIntcos:
            logger.warning(" Erasing coordinates.\n")
            for f in self.molsys.fragments:
                del f.intcos[:]
            self.molsys._dimer_intcos = []

        if eraseHistory:
            logger.warning(" Erasing history.\n")
            self.clear()
            self.erase_hessian = True

            if isinstance(self.opt_method, IRCfollowing.IntrinsicReactionCoordinate):
                self.opt_method.irc_history.recompute_all_internals(self.molsys)
                # prevent overcounting steps that couldn't be completed
                self.opt_method.irc_step_number -= 1

        self.error = "AlgError"

    def opt_error_handler(self, error):
        """OptError indicates an unrecoverable error. Print information and trigger cleanup."""
        logger.critical("\tA critical optimization-specific error has occured.")
        logger.critical("\tResetting all optimization options for potential queued jobs.\n")
        logger.exception("Error caught:" + str(error))
        # Dump histories if possible

        return self._exception_cleanup(error)

    def unknown_error_handler(self, error):
        """Unknown errors are not recoverable error. Print information and trigger cleanup."""
        logger.critical("\tA non-optimization-specific error has occurred.\n")
        logger.critical("\tResetting all optimization options for potential queued jobs.\n")
        logger.exception("Error Type:  " + str(type(error)))
        logger.exception("Error caught:" + str(error))

        return self._exception_cleanup(error)

    def _exception_cleanup(self, error):
        logger.info(
            "\tDumping history: Warning last point not converged.\n %s",
            self.history.summary_string(),
        )

        if self.params.opt_type == "IRC":
            logging.debug("\tDumping IRC points completed")
            self.opt_method.irc_history.progress_report()
        self.error = "OptError"

        return self.finish(error)

    def finish(self, error=None):
        rxnpath = None
        if self.params.opt_type == "IRC":
            self.opt_method.irc_history.progress_report()
            rxnpath = self.opt_method.irc_history.rxnpath_dict()
        else:
            logger.info("\tOptimization Finished\n" + self.history.summary_string())

        qc_output = prepare_opt_output(self.molsys, self.computer, rxnpath=rxnpath, error=error)
        self.clear()
        return qc_output


def optimization_factory(method, molsys, history_object, params=None):
    """create optimization algorithms. method may be redundant however params is allowed
     to be none so method is required explicitly

    Returns
    -------
    OptimizationAlgorithm"""
    ALGORITHMS = {
        "RFO": stepAlgorithms.RestrictedStepRFO,
        "P_RFO": stepAlgorithms.PartitionedRFO,
        "NR": stepAlgorithms.QuasiNewtonRaphson,
        "SD": stepAlgorithms.SteepestDescent,
        "IRC": IRCfollowing.IntrinsicReactionCoordinate,
        "CONJUGATE": stepAlgorithms.ConjugateGradient,
        "RS_I_RFO": stepAlgorithms.ImageRFO,
    }

    return ALGORITHMS.get(method, stepAlgorithms.RestrictedStepRFO)(molsys, history_object, params)


def get_pes_info(
    H: np.ndarray,
    computer: ComputeWrapper,
    o_molsys: Molsys,
    opt_history: history.History,
    params: op.OptParams,
    hessian_protocol="update",
    requires=("energy", "gradient"),
):
    """Calculate, update, or guess hessian as appropriate. Calculate gradient and transform to the
    current coordinate system, pulls the gradient from hessian output if possible.

    Parameters
    ----------
    H: np.ndarray
        current Hessian
    computer : compute_wrappers.ComputeWrapper
    o_molsys : molsys.Molsys
    opt_history: history.History
    params : op.OptParams
    requires : list
        ("energy", "gradient", "hessian")
    hessian_protocol : str
        one of ("unneeded", "compute", "guess", "update")

    Returns
    -------
    np.ndarray
        hessian matrix (inteneral coordinates)
    np.ndarray:
        gradient vector (internal coordinates)
    np.ndarrray
        gradient vector (cartesian coordinates)
    float
        energy

    Notes
    -----
    Some functionality from start_step has now been placed here. external forces are added into the forces.
    Redundancies and constraints are projected out of the forces and hessian.

    """

    if "gradient" in requires:
        driver = "gradient"
    else:
        driver = "energy"

    if hessian_protocol == "update":
        # For update. Compute new gradient. Update with external forces if present. Update the hessian
        logger.debug(f"Updating Hessian with {str(params.hess_update)}")
        result = computer.compute(o_molsys.geom, driver=driver, return_full=False)
        g_x = np.asarray(result) if driver == "gradient" else None
        f_q = o_molsys.gradient_to_internals(g_x, -1.0)
        f_q, H = o_molsys.apply_external_forces(f_q, H)
        H = opt_history.hessian_update(H, f_q, o_molsys)
    else:
        if hessian_protocol == "compute" and not params.cart_hess_read:
            logger.debug("Computing Hessian")
            H, g_x = get_hess_grad(computer, o_molsys)  # get gradient from hessian

        elif hessian_protocol in ["guess", "unneeded"]:
            # guess hessian compute gradient
            logger.debug(f"Guessing Hessian with {str(params.intrafrag_hess)}")
            H = hessian.guess(o_molsys, guessType=params.intrafrag_hess)
            result = computer.compute(o_molsys.geom, driver=driver, return_full=False)
            g_x = np.asarray(result) if driver == "gradient" else None
        elif params.cart_hess_read:
            # read hessian from file. calculate gradient. Update params to not read from disk again
            logger.debug("Reading hessian from file")
            result = computer.compute(o_molsys.geom, driver=driver, return_full=False)
            g_x = np.asarray(result) if driver == "gradient" else None
            Hx = hessian.from_file(params.hessian_file)
            H = o_molsys.hessian_to_internals(Hx)
            params.cart_hess_read = False
            params.hessian_file = pathlib.Path(".")
        else:
            raise OptError("Encountered unknown value from get_hessian_protocol()")

        # Handle external forces (not included in hessian currently)
        f_q = o_molsys.gradient_to_internals(g_x, -1)
        f_q, H = o_molsys.apply_external_forces(f_q, H)

    f_q, H = o_molsys.project_redundancies_and_constraints(f_q, H)
    g_q = -f_q

    # Remove incredibly small values. This primarly helps makes tests more consistent.
    # eigensolvers give consistent eigenvectors.
    g_q[np.abs(g_q) < np.finfo(float).resolution] = 0
    H[np.abs(H) < np.finfo(float).resolution] = 0

    if H.size:
        logger.info(print_mat_string(H, title="Hessian matrix"))

    return H, g_q, g_x, computer.energies[-1]


def get_hess_grad(computer, o_molsys):
    """Compute hessian and fetch gradient from output if possible. Perform separate gradient
    calculation if needed
    Parameters
    ----------
    computer: compute_wrappers.ComputeWrapper
    o_molsys: molsys.Molsys
    Returns
    -------
    tuple(np.ndarray, np.ndarray)
    Notes
    -----
    Hessian is in internals gradient is in cartesian
    """
    ret = computer.compute(o_molsys.geom, driver="hessian", return_full=True, print_result=False)
    h_cart = np.asarray(ret["return_result"]).reshape(o_molsys.geom.size, o_molsys.geom.size)
    try:
        logger.debug("Looking for gradient in hessian output")
        g_cart = ret["extras"]["qcvars"]["CURRENT GRADIENT"]
    except KeyError:
        logger.error("Could not find the gradient in qcschema")
        grad = computer.compute(o_molsys.geom, driver="gradient", return_full=False)
        g_cart = np.asarray(grad)
    # Likely not at stationary point. Include forces
    # ADDENDUM currently neglects forces term for all points - including non-stationary
    H = o_molsys.hessian_to_internals(h_cart)

    return H, g_cart


def make_internal_coords(o_molsys: Molsys, params: op.OptParams):
    """
    Add optimization coordinates to molecule system.
    May be called if coordinates have not been added yet, or have been removed due to an
    algorithm error (bend going linear, or energy increasing, etc.).

    Parameters
    ----------
    o_molsys: Molsys
        current molecular system.
    params: op.OptParams

    Returns
    -------
    o_molsys: Molsys
        The molecular system updated with internal coordinates.
    """
    # if params is None:
    #     params = op.Params
    logger.debug("\t Adding internal coordinates to molecular system")

    # Use covalent radii to determine bond connectivity.
    connectivity = addIntcos.connectivity_from_distances(
        o_molsys.geom, o_molsys.Z, params.covalent_connect
    )
    logger.debug("Connectivity Matrix\n" + print_mat_string(connectivity))

    if params.frag_mode == "SINGLE":
        try:
            # Make a single, supermolecule.
            o_molsys.consolidate_fragments()  # collapse into one frag (if > 1)
            o_molsys.split_fragments_by_connectivity()  # separate by connectivity
            # increase connectivity until all atoms are connected
            o_molsys.augment_connectivity_to_single_fragment(connectivity)
            o_molsys.consolidate_fragments()  # collapse into one frag

            if params.opt_coordinates in ["INTERNAL", "REDUNDANT", "BOTH"]:
                o_molsys.fragments[0].add_intcos_from_connectivity(connectivity)
                if params.add_auxiliary_bonds:
                    o_molsys.fragments[0].add_auxiliary_bonds(connectivity)
        except AlgError as error:
            o_molsys.fragments[0]._intcos = []
            if error.oofp_failures or error.linear_bends or error.linear_torsions:
                params.opt_coordinates = "CARTESIAN"

        if params.opt_coordinates in ["CARTESIAN", "BOTH"]:
            o_molsys.fragments[0].add_cartesian_intcos()

    elif params.frag_mode == "MULTI":
        try:
            # if provided multiple frags, then we use these.
            # if not, then split them (if not connected).
            if o_molsys.nfragments == 1:
                o_molsys.split_fragments_by_connectivity()

            if o_molsys.nfragments > 1:
                addIntcos.add_dimer_frag_intcos(o_molsys, params)
                # remove connectivity so that we don't add redundant coordinates
                # between fragments
                o_molsys.purge_interfragment_connectivity(connectivity)

            if params.opt_coordinates in ["INTERNAL", "REDUNDANT", "BOTH"]:
                for iF, F in enumerate(o_molsys.fragments):
                    C = np.ndarray((F.natom, F.natom))
                    C[:] = connectivity[o_molsys.frag_atom_slice(iF), o_molsys.frag_atom_slice(iF)]
                    F.add_intcos_from_connectivity(C)
                    if params.add_auxiliary_bonds:
                        F.add_auxiliary_bonds(connectivity)
        except AlgError as error:
            if error.oofp_failures or error.linear_bends or error.linear_torsions:
                for frag in o_molsys.fragments:
                    frag._intcos = []
                params.opt_coordinates = "CARTESIAN"

        if params.opt_coordinates in ["CARTESIAN", "BOTH"]:
            for F in o_molsys.fragments:
                F.add_cartesian_intcos()

    addIntcos.add_constrained_intcos(o_molsys, params)  # make sure these are in the set
    return


def prepare_opt_output(o_molsys, computer, rxnpath=[], error=None):
    logger.info("Preparing OptimizationResult")
    # Get molecule from most recent step. Add provenance and fill in non-required fills.
    # Turn back to dict
    computer.update_geometry(o_molsys.geom)
    final_molecule = computer.molecule

    qc_output = {
        "schema_name": "qcschema_optimization_output",
        "trajectory": computer.trajectory,
        "energies": computer.energies,
        "final_molecule": final_molecule,
        "extras": {},
        "success": True,
    }

<<<<<<< HEAD
    if isinstance(error, OptError):
        qc_output.update(
            {
                "success": False,
                "error": {"error_type": error.err_type, "error_message": error.mesg},
            }
        )
    elif error:
        qc_output.update(
            {
                "success": False,
                "error": {"error_type": str(type(error)), "error_message": str(error)}
            }
        )
=======
    if error:
        qc_output.update({"success": False, "error": {"error_type": type(error), "error_message": str(error)}})
>>>>>>> 44e78942

    if rxnpath:
        qc_output["extras"]["irc_rxn_path"] = rxnpath
        if rxnpath[-2]:
            qc_output["final_geometry"] = rxnpath[-2]["x"]
            qc_output["extras"]["final_irc_energy"] = rxnpath[-2]["energy"]
        else:
            qc_output.update({
                "success": False,
                "error": {
                    "error_type": "OptError",
                    "error": """IRC calculation has terminated before taking a single step. Please
                        ensure that the starting point is a transition state at the level of theory
                        being utilized. If issues continue, decrease ``irc_convergence`` and/or
                        ``irc_step_size``"""}
                }
            )

    return qc_output<|MERGE_RESOLUTION|>--- conflicted
+++ resolved
@@ -2,10 +2,7 @@
 looking to add features to the code to familarize themselves with the overall workings of OptKing.
 Functions may be useful to users seeking greater control over the inner workings of OptKing than provided by the
 ``OptHelpers``. For instance, if manually creating a molecular system or manually controlling / switching algorithms
-<<<<<<< HEAD
-=======
 on the fly.
->>>>>>> 44e78942
 
 See Also
 --------
@@ -475,16 +472,10 @@
 
             # Convert the Hessian back into the new coordinate system
             self.H = self.molsys.hessian_to_internals(Hx, gx)
-<<<<<<< HEAD
         elif self.params.dynamic_level == self.params.dynamic_lvl_max:
             logger.critical(
                 "\n\t Current algorithm/dynamic_level is %d.\n" % self.params.dynamic_level
             )
-=======
-
-        elif self.params.dynamic_level == self.params.dynamic_lvl_max:
-            logger.critical("\n\t Current algorithm/dynamic_level is %d.\n" % self.params.dynamic_level)
->>>>>>> 44e78942
             logger.critical("\n\t Alternative approaches are not available or turned on.\n")
             raise OptError("Maximum dynamic_level reached.")
         else:
@@ -806,7 +797,6 @@
         "success": True,
     }
 
-<<<<<<< HEAD
     if isinstance(error, OptError):
         qc_output.update(
             {
@@ -821,10 +811,6 @@
                 "error": {"error_type": str(type(error)), "error_message": str(error)}
             }
         )
-=======
-    if error:
-        qc_output.update({"success": False, "error": {"error_type": type(error), "error_message": str(error)}})
->>>>>>> 44e78942
 
     if rxnpath:
         qc_output["extras"]["irc_rxn_path"] = rxnpath
