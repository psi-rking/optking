import pytest
import psi4
import optking
from .utils import utils

#! B3LYP cc-pVDZ geometry optimzation of phenylacetylene, starting from
#! not quite linear structure
@pytest.mark.long
def test_b3lyp_phenylacetylene(check_iter):
<<<<<<< HEAD
    phenylacetylene = psi4.geometry(
    """
=======

    _ = psi4.geometry(
        """
>>>>>>> 44e78942
      0 1
      C          0.50424        2.62143       -1.86897
      C         -0.79405        2.10443       -1.80601
      C         -1.78491        2.59819       -2.66154
      C         -1.47738        3.60745       -3.57782
      C         -0.17996        4.12418       -3.64086
      C          0.81143        3.63137       -2.78697
      H          1.27012        2.23852       -1.20693
      H         -2.24344        3.98980       -4.23978
      H          0.05756        4.90505       -4.35040
      H         -1.03189        1.32372       -1.09717
      H         -2.78881        2.19838       -2.61341
      C          2.14399        4.16411       -2.85667
      C          3.26501        4.60083       -2.90366
      H          4.24594        4.99166       -2.95361
    """
    )

    psi4.core.clean_options()
    psi4_options = {
        "guess": "sad",
        "basis": "cc-pVDZ",
    }
    psi4.set_options(psi4_options)

    result = optking.optimize_psi4("B3LYP")

    REF_b3lyp_E = -308.413691796  # TEST
    E = result["energies"][-1]  # TEST
    assert psi4.compare_values(REF_b3lyp_E, E, 5, "B3LYP energy")  # TEST
    utils.compare_iterations(result, 5, check_iter)<|MERGE_RESOLUTION|>--- conflicted
+++ resolved
@@ -7,14 +7,7 @@
 #! not quite linear structure
 @pytest.mark.long
 def test_b3lyp_phenylacetylene(check_iter):
-<<<<<<< HEAD
-    phenylacetylene = psi4.geometry(
-    """
-=======
-
-    _ = psi4.geometry(
-        """
->>>>>>> 44e78942
+    _ = psi4.geometry("""
       0 1
       C          0.50424        2.62143       -1.86897
       C         -0.79405        2.10443       -1.80601
