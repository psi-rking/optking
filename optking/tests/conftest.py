--- conflicted
+++ resolved
@@ -18,15 +18,12 @@
     psi4.core.clean_options()
     psi4.core.clean()
 
-<<<<<<< HEAD
 @pytest.fixture(scope="function", autouse=True)
 def psi4_setup(psi4_threads, psi4_mem):
     import psi4
     psi4.set_num_threads(int(psi4_threads))
     psi4.set_memory(f'{psi4_mem} GB')
 
-=======
->>>>>>> 44e78942
 def pytest_addoption(parser):
     parser.addoption(
         "--check_iter",
@@ -48,6 +45,7 @@
         default=0.5,
         help="1 -- raise error if # of steps taken doesn't match expected. 0 (default) -- ignore mismatch but warn user in log",
     )
+
 @pytest.fixture
 def check_iter(request):
     return request.config.getoption("--check_iter")
